--- conflicted
+++ resolved
@@ -1,8 +1,4 @@
 [submodule "LASErMPNN"]
 	path = LASErMPNN
-<<<<<<< HEAD
 	url = https://github.com/polizzilab/LASErMPNN.git
-=======
-	url = https://github.com/polizzilab/LASErMPNN.git
-    branch = fix_surface_ala
->>>>>>> f5ceda81
+    branch = fix_surface_ala