--- conflicted
+++ resolved
@@ -42,17 +42,6 @@
 
 3) Create an input directory with a subfolder called input_backbones. Ex: `./debug/input_backbones/`.
 
-<<<<<<< HEAD
-=======
-
-4) Update the params dictionary at the bottom of `./run_nise_boltz.py` with the path to your new input dir ex: (`input_dir = Path('./debug/')`).
-
-
-5) Update burial and RMSD atom sets and smiles string in `./run_nise_boltz.py`
-
-6) Update `boltz1x_executable_path` at bottom of `./run_nise_boltz.py`
-
->>>>>>> f5ceda81
 To test out an example run:
 
 ```bash
